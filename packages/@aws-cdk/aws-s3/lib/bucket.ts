--- conflicted
+++ resolved
@@ -453,7 +453,6 @@
    */
   protected abstract disallowPublicAccess?: boolean;
 
-<<<<<<< HEAD
   private readonly notifications: BucketNotifications;
 
   constructor(scope: Construct, id: string, props: ResourceProps = {}) {
@@ -462,12 +461,8 @@
     // defines a BucketNotifications construct. Notice that an actual resource will only
     // be added if there are notifications added, so we don't need to condition this.
     this.notifications = new BucketNotifications(this, 'Notifications', { bucket: this });
-=======
-  constructor(scope: Construct, id: string, props: ResourceProps = {}) {
-    super(scope, id, props);
 
     this.node.addValidation({ validate: () => this.policy?.document.validateForResourcePolicy() ?? [] });
->>>>>>> 98029af4
   }
 
   /**
