import * as cxschema from '@aws-cdk/cloud-assembly-schema';
import * as cxapi from '@aws-cdk/cx-api';
import * as fs from 'fs';
import * as path from 'path';
import { DockerImageAssetLocation, DockerImageAssetSource, FileAssetLocation, FileAssetPackaging, FileAssetSource } from '../assets';
import { Fn } from '../cfn-fn';
import { CfnParameter } from '../cfn-parameter';
import { CfnRule } from '../cfn-rule';
import { Stack } from '../stack';
import { Token } from '../token';
import { StackSynthesizer } from './stack-synthesizer';
<<<<<<< HEAD
import { ISynthesisSession } from './types';
=======
import { assertBound, contentHash } from './_shared';
>>>>>>> 49a9116f

export const BOOTSTRAP_QUALIFIER_CONTEXT = '@aws-cdk/core:bootstrapQualifier';

/* eslint-disable max-len */

/**
 * The minimum bootstrap stack version required by this app.
 */
const MIN_BOOTSTRAP_STACK_VERSION = 4;

/**
 * Configuration properties for DefaultStackSynthesizer
 */
export interface DefaultStackSynthesizerProps {
  /**
   * Name of the S3 bucket to hold file assets
   *
   * You must supply this if you have given a non-standard name to the staging bucket.
   *
   * The placeholders `${Qualifier}`, `${AWS::AccountId}` and `${AWS::Region}` will
   * be replaced with the values of qualifier and the stack's account and region,
   * respectively.
   *
   * @default DefaultStackSynthesizer.DEFAULT_FILE_ASSETS_BUCKET_NAME
   */
  readonly fileAssetsBucketName?: string;

  /**
   * Name of the ECR repository to hold Docker Image assets
   *
   * You must supply this if you have given a non-standard name to the ECR repository.
   *
   * The placeholders `${Qualifier}`, `${AWS::AccountId}` and `${AWS::Region}` will
   * be replaced with the values of qualifier and the stack's account and region,
   * respectively.
   *
   * @default DefaultStackSynthesizer.DEFAULT_IMAGE_ASSETS_REPOSITORY_NAME
   */
  readonly imageAssetsRepositoryName?: string;

  /**
   * The role to use to publish file assets to the S3 bucket in this environment
   *
   * You must supply this if you have given a non-standard name to the publishing role.
   *
   * The placeholders `${Qualifier}`, `${AWS::AccountId}` and `${AWS::Region}` will
   * be replaced with the values of qualifier and the stack's account and region,
   * respectively.
   *
   * @default DefaultStackSynthesizer.DEFAULT_FILE_ASSET_PUBLISHING_ROLE_ARN
   */
  readonly fileAssetPublishingRoleArn?: string;

  /**
   * External ID to use when assuming role for file asset publishing
   *
   * @default - No external ID
   */
  readonly fileAssetPublishingExternalId?: string;

  /**
   * The role to use to publish image assets to the ECR repository in this environment
   *
   * You must supply this if you have given a non-standard name to the publishing role.
   *
   * The placeholders `${Qualifier}`, `${AWS::AccountId}` and `${AWS::Region}` will
   * be replaced with the values of qualifier and the stack's account and region,
   * respectively.
   *
   * @default DefaultStackSynthesizer.DEFAULT_IMAGE_ASSET_PUBLISHING_ROLE_ARN
   */
  readonly imageAssetPublishingRoleArn?: string;

  /**
   * External ID to use when assuming role for image asset publishing
   *
   * @default - No external ID
   */
  readonly imageAssetPublishingExternalId?: string;

  /**
   * The role to assume to initiate a deployment in this environment
   *
   * You must supply this if you have given a non-standard name to the publishing role.
   *
   * The placeholders `${Qualifier}`, `${AWS::AccountId}` and `${AWS::Region}` will
   * be replaced with the values of qualifier and the stack's account and region,
   * respectively.
   *
   * @default DefaultStackSynthesizer.DEFAULT_DEPLOY_ROLE_ARN
   */
  readonly deployRoleArn?: string;

  /**
   * The role CloudFormation will assume when deploying the Stack
   *
   * You must supply this if you have given a non-standard name to the execution role.
   *
   * The placeholders `${Qualifier}`, `${AWS::AccountId}` and `${AWS::Region}` will
   * be replaced with the values of qualifier and the stack's account and region,
   * respectively.
   *
   * @default DefaultStackSynthesizer.DEFAULT_CLOUDFORMATION_ROLE_ARN
   */
  readonly cloudFormationExecutionRole?: string;

  /**
   * Name of the CloudFormation Export with the asset key name
   *
   * You must supply this if you have given a non-standard name to the KMS key export
   *
   * The placeholders `${Qualifier}`, `${AWS::AccountId}` and `${AWS::Region}` will
   * be replaced with the values of qualifier and the stack's account and region,
   * respectively.
   *
   * @default DefaultStackSynthesizer.DEFAULT_FILE_ASSET_KEY_ARN_EXPORT_NAME
   * @deprecated This property is not used anymore
   */
  readonly fileAssetKeyArnExportName?: string;

  /**
   * Qualifier to disambiguate multiple environments in the same account
   *
   * You can use this and leave the other naming properties empty if you have deployed
   * the bootstrap environment with standard names but only differnet qualifiers.
   *
   * @default - Value of context key '@aws-cdk/core:bootstrapQualifier' if set, otherwise `DefaultStackSynthesizer.DEFAULT_QUALIFIER`
   */
  readonly qualifier?: string;

  /**
   * Whether to add a Rule to the stack template verifying the bootstrap stack version
   *
   * This generally should be left set to `true`, unless you explicitly
   * want to be able to deploy to an unbootstrapped environment.
   *
   * @default true
   */
  readonly generateBootstrapVersionRule?: boolean;

  /**
   * bucketPrefix to use while storing S3 Assets
   *
   *
   * @default - DefaultStackSynthesizer.DEFAULT_FILE_ASSET_PREFIX
   */
  readonly bucketPrefix?: string;
}

/**
 * Uses conventionally named roles and reify asset storage locations
 *
 * This synthesizer is the only StackSynthesizer that generates
 * an asset manifest, and is required to deploy CDK applications using the
 * `@aws-cdk/app-delivery` CI/CD library.
 *
 * Requires the environment to have been bootstrapped with Bootstrap Stack V2.
 */
export class DefaultStackSynthesizer extends StackSynthesizer {
  /**
   * Default ARN qualifier
   */
  public static readonly DEFAULT_QUALIFIER = 'hnb659fds';

  /**
   * Default CloudFormation role ARN.
   */
  public static readonly DEFAULT_CLOUDFORMATION_ROLE_ARN = 'arn:${AWS::Partition}:iam::${AWS::AccountId}:role/cdk-${Qualifier}-cfn-exec-role-${AWS::AccountId}-${AWS::Region}';

  /**
   * Default deploy role ARN.
   */
  public static readonly DEFAULT_DEPLOY_ROLE_ARN = 'arn:${AWS::Partition}:iam::${AWS::AccountId}:role/cdk-${Qualifier}-deploy-role-${AWS::AccountId}-${AWS::Region}';

  /**
   * Default asset publishing role ARN for file (S3) assets.
   */
  public static readonly DEFAULT_FILE_ASSET_PUBLISHING_ROLE_ARN = 'arn:${AWS::Partition}:iam::${AWS::AccountId}:role/cdk-${Qualifier}-file-publishing-role-${AWS::AccountId}-${AWS::Region}';

  /**
   * Default asset publishing role ARN for image (ECR) assets.
   */
  public static readonly DEFAULT_IMAGE_ASSET_PUBLISHING_ROLE_ARN = 'arn:${AWS::Partition}:iam::${AWS::AccountId}:role/cdk-${Qualifier}-image-publishing-role-${AWS::AccountId}-${AWS::Region}';

  /**
   * Default image assets repository name
   */
  public static readonly DEFAULT_IMAGE_ASSETS_REPOSITORY_NAME = 'cdk-${Qualifier}-container-assets-${AWS::AccountId}-${AWS::Region}';

  /**
   * Default file assets bucket name
   */
  public static readonly DEFAULT_FILE_ASSETS_BUCKET_NAME = 'cdk-${Qualifier}-assets-${AWS::AccountId}-${AWS::Region}';

  /**
   * Name of the CloudFormation Export with the asset key name
   */
  public static readonly DEFAULT_FILE_ASSET_KEY_ARN_EXPORT_NAME = 'CdkBootstrap-${Qualifier}-FileAssetKeyArn';

  /**
   * Default file asset prefix
   */
  public static readonly DEFAULT_FILE_ASSET_PREFIX = '';

  private _stack?: Stack;
  private bucketName?: string;
  private repositoryName?: string;
  private _deployRoleArn?: string;
  private _cloudFormationExecutionRoleArn?: string;
  private fileAssetPublishingRoleArn?: string;
  private imageAssetPublishingRoleArn?: string;
  private qualifier?: string;
  private bucketPrefix?: string

  private readonly files: NonNullable<cxschema.AssetManifest['files']> = {};
  private readonly dockerImages: NonNullable<cxschema.AssetManifest['dockerImages']> = {};

  constructor(private readonly props: DefaultStackSynthesizerProps = {}) {
    super();

    for (const key in props) {
      if (props.hasOwnProperty(key)) {
        validateNoToken(key as keyof DefaultStackSynthesizerProps);
      }
    }

    function validateNoToken<A extends keyof DefaultStackSynthesizerProps>(key: A) {
      const prop = props[key];
      if (typeof prop === 'string' && Token.isUnresolved(prop)) {
        throw new Error(`DefaultSynthesizer property '${key}' cannot contain tokens; only the following placeholder strings are allowed: ` + [
          '${Qualifier}',
          cxapi.EnvironmentPlaceholders.CURRENT_REGION,
          cxapi.EnvironmentPlaceholders.CURRENT_ACCOUNT,
          cxapi.EnvironmentPlaceholders.CURRENT_PARTITION,
        ].join(', '));
      }
    }
  }

  public bind(stack: Stack): void {
    if (this._stack !== undefined) {
      throw new Error('A StackSynthesizer can only be used for one Stack: create a new instance to use with a different Stack');
    }

    this._stack = stack;

    const qualifier = this.props.qualifier ?? stack.node.tryGetContext(BOOTSTRAP_QUALIFIER_CONTEXT) ?? DefaultStackSynthesizer.DEFAULT_QUALIFIER;
    this.qualifier = qualifier;

    // Function to replace placeholders in the input string as much as possible
    //
    // We replace:
    // - ${Qualifier}: always
    // - ${AWS::AccountId}, ${AWS::Region}: only if we have the actual values available
    // - ${AWS::Partition}: never, since we never have the actual partition value.
    const specialize = (s: string) => {
      s = replaceAll(s, '${Qualifier}', qualifier);
      return cxapi.EnvironmentPlaceholders.replace(s, {
        region: resolvedOr(stack.region, cxapi.EnvironmentPlaceholders.CURRENT_REGION),
        accountId: resolvedOr(stack.account, cxapi.EnvironmentPlaceholders.CURRENT_ACCOUNT),
        partition: cxapi.EnvironmentPlaceholders.CURRENT_PARTITION,
      });
    };

    /* eslint-disable max-len */
    this.bucketName = specialize(this.props.fileAssetsBucketName ?? DefaultStackSynthesizer.DEFAULT_FILE_ASSETS_BUCKET_NAME);
    this.repositoryName = specialize(this.props.imageAssetsRepositoryName ?? DefaultStackSynthesizer.DEFAULT_IMAGE_ASSETS_REPOSITORY_NAME);
    this._deployRoleArn = specialize(this.props.deployRoleArn ?? DefaultStackSynthesizer.DEFAULT_DEPLOY_ROLE_ARN);
    this._cloudFormationExecutionRoleArn = specialize(this.props.cloudFormationExecutionRole ?? DefaultStackSynthesizer.DEFAULT_CLOUDFORMATION_ROLE_ARN);
    this.fileAssetPublishingRoleArn = specialize(this.props.fileAssetPublishingRoleArn ?? DefaultStackSynthesizer.DEFAULT_FILE_ASSET_PUBLISHING_ROLE_ARN);
    this.imageAssetPublishingRoleArn = specialize(this.props.imageAssetPublishingRoleArn ?? DefaultStackSynthesizer.DEFAULT_IMAGE_ASSET_PUBLISHING_ROLE_ARN);
    this.bucketPrefix = specialize(this.props.bucketPrefix ?? DefaultStackSynthesizer.DEFAULT_FILE_ASSET_PREFIX);
    /* eslint-enable max-len */
  }

  public addFileAsset(asset: FileAssetSource): FileAssetLocation {
    assertBound(this.stack);
    assertBound(this.bucketName);
    const objectKey = this.bucketPrefix + asset.sourceHash + (asset.packaging === FileAssetPackaging.ZIP_DIRECTORY ? '.zip' : '');

    // Add to manifest
    this.files[asset.sourceHash] = {
      source: {
        path: asset.fileName,
        packaging: asset.packaging,
      },
      destinations: {
        [this.manifestEnvName]: {
          bucketName: this.bucketName,
          objectKey,
          region: resolvedOr(this.stack.region, undefined),
          assumeRoleArn: this.fileAssetPublishingRoleArn,
          assumeRoleExternalId: this.props.fileAssetPublishingExternalId,
        },
      },
    };

    const { region, urlSuffix } = stackLocationOrInstrinsics(this.stack);
    const httpUrl = cfnify(`https://s3.${region}.${urlSuffix}/${this.bucketName}/${objectKey}`);
    const s3ObjectUrl = cfnify(`s3://${this.bucketName}/${objectKey}`);

    // Return CFN expression
    return {
      bucketName: cfnify(this.bucketName),
      objectKey,
      httpUrl,
      s3ObjectUrl,
      s3Url: httpUrl,
    };
  }

  public addDockerImageAsset(asset: DockerImageAssetSource): DockerImageAssetLocation {
    assertBound(this.stack);
    assertBound(this.repositoryName);

    const imageTag = asset.sourceHash;

    // Add to manifest
    this.dockerImages[asset.sourceHash] = {
      source: {
        directory: asset.directoryName,
        dockerBuildArgs: asset.dockerBuildArgs,
        dockerBuildTarget: asset.dockerBuildTarget,
        dockerFile: asset.dockerFile,
      },
      destinations: {
        [this.manifestEnvName]: {
          repositoryName: this.repositoryName,
          imageTag,
          region: resolvedOr(this.stack.region, undefined),
          assumeRoleArn: this.imageAssetPublishingRoleArn,
          assumeRoleExternalId: this.props.imageAssetPublishingExternalId,
        },
      },
    };

    const { account, region, urlSuffix } = stackLocationOrInstrinsics(this.stack);

    // Return CFN expression
    return {
      repositoryName: cfnify(this.repositoryName),
      imageUri: cfnify(`${account}.dkr.ecr.${region}.${urlSuffix}/${this.repositoryName}:${imageTag}`),
    };
  }

  /**
   * Synthesize the associated stack to the session
   */
  public synthesize(session: ISynthesisSession): void {
    assertBound(this.stack);
    assertBound(this.qualifier);

    // Must be done here -- if it's done in bind() (called in the Stack's constructor)
    // then it will become impossible to set context after that.
    //
    // If it's done AFTER _synthesizeTemplate(), then the template won't contain the
    // right constructs.
    if (this.props.generateBootstrapVersionRule ?? true) {
      addBootstrapVersionRule(this.stack, MIN_BOOTSTRAP_STACK_VERSION, this.qualifier);
    }

    this.synthesizeStackTemplate(this.stack, session);

    // Add the stack's template to the artifact manifest
    const templateManifestUrl = this.addStackTemplateToAssetManifest(session);

    const artifactId = this.writeAssetManifest(session);

    this.emitStackArtifact(this.stack, session, {
      assumeRoleArn: this._deployRoleArn,
      cloudFormationExecutionRoleArn: this._cloudFormationExecutionRoleArn,
      stackTemplateAssetObjectUrl: templateManifestUrl,
      requiresBootstrapStackVersion: MIN_BOOTSTRAP_STACK_VERSION,
      additionalDependencies: [artifactId],
    });
  }

  /**
   * Returns the ARN of the deploy Role.
   */
  public get deployRoleArn(): string {
    if (!this._deployRoleArn) {
      throw new Error('deployRoleArn getter can only be called after the synthesizer has been bound to a Stack');
    }
    return this._deployRoleArn;
  }

  /**
   * Returns the ARN of the CFN execution Role.
   */
  public get cloudFormationExecutionRoleArn(): string {
    if (!this._cloudFormationExecutionRoleArn) {
      throw new Error('cloudFormationExecutionRoleArn getter can only be called after the synthesizer has been bound to a Stack');
    }
    return this._cloudFormationExecutionRoleArn;
  }

  protected get stack(): Stack | undefined {
    return this._stack;
  }

  /**
   * Add the stack's template as one of the manifest assets
   *
   * This will make it get uploaded to S3 automatically by S3-assets. Return
   * the manifest URL.
   *
   * (We can't return the location returned from `addFileAsset`, as that
   * contains CloudFormation intrinsics which can't go into the manifest).
   */
  private addStackTemplateToAssetManifest(session: ISynthesisSession) {
    assertBound(this.stack);

    const templatePath = path.join(session.assembly.outdir, this.stack.templateFile);
    const template = fs.readFileSync(templatePath, { encoding: 'utf-8' });

    const sourceHash = contentHash(template);

    this.addFileAsset({
      fileName: this.stack.templateFile,
      packaging: FileAssetPackaging.FILE,
      sourceHash,
    });

    // We should technically return an 'https://s3.REGION.amazonaws.com[.cn]/name/hash' URL here,
    // because that is what CloudFormation expects to see.
    //
    // However, there's no way for us to actually know the UrlSuffix a priori, so we can't construct it here.
    //
    // Instead, we'll have a protocol with the CLI that we put an 's3://.../...' URL here, and the CLI
    // is going to resolve it to the correct 'https://.../' URL before it gives it to CloudFormation.
    return `s3://${this.bucketName}/${this.bucketPrefix}${sourceHash}`;
  }

  /**
   * Write an asset manifest to the Cloud Assembly, return the artifact IDs written
   */
  private writeAssetManifest(session: ISynthesisSession): string {
    assertBound(this.stack);

    const artifactId = `${this.stack.artifactId}.assets`;
    const manifestFile = `${artifactId}.json`;
    const outPath = path.join(session.assembly.outdir, manifestFile);

    const manifest: cxschema.AssetManifest = {
      version: cxschema.Manifest.version(),
      files: this.files,
      dockerImages: this.dockerImages,
    };

    fs.writeFileSync(outPath, JSON.stringify(manifest, undefined, 2));
    session.assembly.addArtifact(artifactId, {
      type: cxschema.ArtifactType.ASSET_MANIFEST,
      properties: {
        file: manifestFile,
        requiresBootstrapStackVersion: MIN_BOOTSTRAP_STACK_VERSION,
      },
    });

    return artifactId;
  }

  private get manifestEnvName(): string {
    assertBound(this.stack);

    return [
      resolvedOr(this.stack.account, 'current_account'),
      resolvedOr(this.stack.region, 'current_region'),
    ].join('-');
  }
}

/**
 * Return the given value if resolved or fall back to a default
 */
function resolvedOr<A>(x: string, def: A): string | A {
  return Token.isUnresolved(x) ? def : x;
}

/**
 * A "replace-all" function that doesn't require us escaping a literal string to a regex
 */
function replaceAll(s: string, search: string, replace: string) {
  return s.split(search).join(replace);
}

/**
 * If the string still contains placeholders, wrap it in a Fn::Sub so they will be substituted at CFN deployment time
 *
 * (This happens to work because the placeholders we picked map directly onto CFN
 * placeholders. If they didn't we'd have to do a transformation here).
 */
function cfnify(s: string): string {
  return s.indexOf('${') > -1 ? Fn.sub(s) : s;
}

/**
 * Return the stack locations if they're concrete, or the original CFN intrisics otherwise
 *
 * We need to return these instead of the tokenized versions of the strings,
 * since we must accept those same ${AWS::AccountId}/${AWS::Region} placeholders
 * in bucket names and role names (in order to allow environment-agnostic stacks).
 *
 * We'll wrap a single {Fn::Sub} around the final string in order to replace everything,
 * but we can't have the token system render part of the string to {Fn::Join} because
 * the CFN specification doesn't allow the {Fn::Sub} template string to be an arbitrary
 * expression--it must be a string literal.
 */
function stackLocationOrInstrinsics(stack: Stack) {
  return {
    account: resolvedOr(stack.account, '${AWS::AccountId}'),
    region: resolvedOr(stack.region, '${AWS::Region}'),
    urlSuffix: resolvedOr(stack.urlSuffix, '${AWS::URLSuffix}'),
  };
}

/**
 * Add a CfnRule to the Stack which checks the current version of the bootstrap stack this template is targeting
 *
 * The CLI normally checks this, but in a pipeline the CLI is not involved
 * so we encode this rule into the template in a way that CloudFormation will check it.
 */
function addBootstrapVersionRule(stack: Stack, requiredVersion: number, qualifier: string) {
  // Because of https://github.com/aws/aws-cdk/blob/master/packages/@aws-cdk/assert/lib/synth-utils.ts#L74
  // synthesize() may be called more than once on a stack in unit tests, and the below would break
  // if we execute it a second time. Guard against the constructs already existing.
  if (stack.node.tryFindChild('BootstrapVersion')) { return; }

  const param = new CfnParameter(stack, 'BootstrapVersion', {
    type: 'AWS::SSM::Parameter::Value<String>',
    description: 'Version of the CDK Bootstrap resources in this environment, automatically retrieved from SSM Parameter Store.',
    default: `/cdk-bootstrap/${qualifier}/version`,
  });

  // There is no >= check in CloudFormation, so we have to check the number
  // is NOT in [1, 2, 3, ... <required> - 1]
  const oldVersions = range(1, requiredVersion).map(n => `${n}`);

  new CfnRule(stack, 'CheckBootstrapVersion', {
    assertions: [
      {
        assert: Fn.conditionNot(Fn.conditionContains(oldVersions, param.valueAsString)),
        assertDescription: `CDK bootstrap stack version ${requiredVersion} required. Please run 'cdk bootstrap' with a recent version of the CDK CLI.`,
      },
    ],
  });
}

function range(startIncl: number, endExcl: number) {
  const ret = new Array<number>();
  for (let i = startIncl; i < endExcl; i++) {
    ret.push(i);
  }
  return ret;
}<|MERGE_RESOLUTION|>--- conflicted
+++ resolved
@@ -9,11 +9,8 @@
 import { Stack } from '../stack';
 import { Token } from '../token';
 import { StackSynthesizer } from './stack-synthesizer';
-<<<<<<< HEAD
 import { ISynthesisSession } from './types';
-=======
 import { assertBound, contentHash } from './_shared';
->>>>>>> 49a9116f
 
 export const BOOTSTRAP_QUALIFIER_CONTEXT = '@aws-cdk/core:bootstrapQualifier';
 
