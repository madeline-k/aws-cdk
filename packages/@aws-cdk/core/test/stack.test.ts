--- conflicted
+++ resolved
@@ -1,12 +1,7 @@
 import * as cxapi from '@aws-cdk/cx-api';
-<<<<<<< HEAD
-import { Construct } from 'constructs';
-import { nodeunitShim, Test } from 'nodeunit-shim';
-=======
->>>>>>> d613447c
 import {
   App, CfnCondition, CfnInclude, CfnOutput, CfnParameter,
-  CfnResource, Lazy, ScopedAws, Stack, validateString, ISynthesisSession, Tags, LegacyStackSynthesizer, DefaultStackSynthesizer,
+  CfnResource, Construct, Lazy, ScopedAws, Stack, validateString, ISynthesisSession, Tags, LegacyStackSynthesizer, DefaultStackSynthesizer,
 } from '../lib';
 import { Intrinsic } from '../lib/private/intrinsic';
 import { resolveReferences } from '../lib/private/refs';
@@ -1053,7 +1048,7 @@
     let called = false;
 
     class MyStack extends Stack {
-      _synthesizeTemplate(session: ISynthesisSession) {
+      synthesize(session: ISynthesisSession) {
         called = true;
         expect(session.outdir).toBeDefined();
         expect(session.assembly.outdir).toEqual(session.outdir);
