{
  "name": "@aws-cdk/lambda-layer-kubectl",
  "version": "0.0.0",
  "description": "An AWS Lambda layer that contains the `kubectl` and `helm`",
  "main": "lib/index.js",
  "types": "lib/index.d.ts",
  "jsii": {
    "outdir": "dist",
    "targets": {
      "java": {
        "package": "software.amazon.awscdk.lambdalayer.kubectl",
        "maven": {
          "groupId": "software.amazon.awscdk",
          "artifactId": "cdk-lambda-layer-kubectl"
        }
      },
      "dotnet": {
        "namespace": "Amazon.CDK.LambdaLayer.Kubectl",
        "packageId": "Amazon.CDK.LambdaLayer.Kubectl",
        "iconUrl": "https://raw.githubusercontent.com/aws/aws-cdk/master/logo/default-256-dark.png"
      },
      "python": {
        "distName": "aws-cdk.lambda-layer-kubectl",
        "module": "aws_cdk.lambda_layer_kubectl",
        "classifiers": [
          "Framework :: AWS CDK",
          "Framework :: AWS CDK :: 1"
        ]
      }
    },
    "projectReferences": true
  },
  "repository": {
    "type": "git",
    "url": "https://github.com/aws/aws-cdk.git",
    "directory": "packages/@aws-cdk/lambda-layer-kubectl"
  },
  "scripts": {
    "build": "cdk-build",
    "watch": "cdk-watch",
    "lint": "cdk-lint",
    "test": "cdk-test",
    "integ": "cdk-integ",
    "pkglint": "pkglint -f",
    "package": "cdk-package",
    "awslint": "cdk-awslint",
    "build+test": "yarn build && yarn test",
    "build+test+package": "yarn build+test && yarn package",
    "compat": "cdk-compat",
    "rosetta:extract": "yarn --silent jsii-rosetta extract"
  },
  "keywords": [
    "aws",
    "cdk",
    "example",
    "construct",
    "library"
  ],
  "author": {
    "name": "Amazon Web Services",
    "url": "https://aws.amazon.com",
    "organization": true
  },
  "license": "Apache-2.0",
  "devDependencies": {
    "@types/jest": "^26.0.23",
    "cdk-build-tools": "0.0.0",
    "cdk-integ-tools": "0.0.0",
    "jest": "^26.6.3",
    "pkglint": "0.0.0",
    "@aws-cdk/assert-internal": "0.0.0"
  },
  "pkglint": {
    "attribution": [
      "kubectl",
      "helm"
    ]
  },
  "dependencies": {
    "@aws-cdk/aws-lambda": "0.0.0",
    "@aws-cdk/core": "0.0.0",
    "constructs": "^10.0.0"
  },
  "homepage": "https://github.com/aws/aws-cdk",
  "peerDependencies": {
    "@aws-cdk/aws-lambda": "0.0.0",
    "@aws-cdk/core": "0.0.0",
    "constructs": "^10.0.0"
  },
  "engines": {
    "node": ">= 10.13.0 <13 || >=13.7.0"
  },
  "stability": "stable",
  "maturity": "stable",
  "awscdkio": {
    "announce": false
  },
  "cdk-build": {
    "pre": [
      "layer/build.sh"
    ],
    "jest": true,
    "env": {
      "AWSLINT_BASE_CONSTRUCT": true
    }
  },
  "nozem": {
<<<<<<< HEAD
    "ostools": ["dirname", "docker"]
=======
    "ostools": [
      "dirname",
      "cd",
      "docker"
    ]
>>>>>>> d533d8a0
  },
  "ubergen": {
    "exclude": false
  },
  "publishConfig": {
    "tag": "latest"
  },
  "private": true
}<|MERGE_RESOLUTION|>--- conflicted
+++ resolved
@@ -105,15 +105,7 @@
     }
   },
   "nozem": {
-<<<<<<< HEAD
     "ostools": ["dirname", "docker"]
-=======
-    "ostools": [
-      "dirname",
-      "cd",
-      "docker"
-    ]
->>>>>>> d533d8a0
   },
   "ubergen": {
     "exclude": false
