--- conflicted
+++ resolved
@@ -21,50 +21,19 @@
 
 <!--END STABILITY BANNER-->
 
-<<<<<<< HEAD
-This module is part of the [AWS Cloud Development Kit](https://github.com/aws/aws-cdk) project.
-
-``` typescript
-import * as es from '@aws-cdk/aws-elasticsearch';
-import * as firehose from '@aws-cdk/aws-kinesisfirehose';
-import * as destinations from '@aws-cdk/aws-kinesisfirehose-destinations';
-
-const myDomain = new es.Domain(this, 'Domain', {
-  version: es.ElasticsearchVersion.V7_1,
-});
-
-const deliveryStream = new firehose.DeliveryStream(this, 'DeliveryStream', {
-  destination: new destinations.ElasticsearchDestination({
-    domain: myDomain,
-    indexName: 'myindex',
-=======
 This module is part of the [AWS Cloud Development Kit](https://github.com/aws/aws-cdk) project. It allows you to create Kinesis Data Firehose delivery streams.
 
 ```ts
-import * as ec2 from '@aws-cdk/aws-ec2';
-import * as redshift from '@aws-cdk/aws-redshift';
+const destination: IDestination = (void '...', {
+  bind(_scope: Construct, _options: DestinationBindOptions): DestinationConfig {
+    return {
+      properties: {},
+    };
+  }
+});
+new DeliveryStream(this, 'Delivery Stream', {
+  destination,
+});
+```
 
-// Given a Redshift cluster
-const vpc = new ec2.Vpc(this, 'Vpc');
-const database = 'my_db';
-const cluster = new redshift.Cluster(this, 'Cluster', {
-  vpc: vpc,
-  masterUser: {
-    masterUsername: 'master',
-  },
-  defaultDatabaseName: database,
-});
-
-// Create a delivery stream that publishes data to the cluster
-new DeliveryStream(this, 'Delivery Stream', {
-  destination: new RedshiftDestination({
-    cluster: cluster,
-    user: {
-      username: 'firehose',
-    },
-    database: database,
-    tableName: 'table',
->>>>>>> 2364eae4
-  }),
-});
-```+See [aws-kinesisfirehose-destinations](../aws-kinesisfirehose-destinations) for various destinations.