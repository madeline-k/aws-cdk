--- conflicted
+++ resolved
@@ -7,11 +7,7 @@
 import * as s3 from '@aws-cdk/aws-s3';
 import * as cloudmap from '@aws-cdk/aws-servicediscovery';
 import * as cdk from '@aws-cdk/core';
-<<<<<<< HEAD
-=======
 import * as cxapi from '@aws-cdk/cx-api';
-import { nodeunitShim, Test } from 'nodeunit-shim';
->>>>>>> d50d087c
 import * as ecs from '../lib';
 
 describe('cluster', () => {
