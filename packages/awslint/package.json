{
  "name": "awslint",
  "version": "0.0.0",
  "description": "Enforces the AWS Construct Library guidelines",
  "scripts": {
    "build": "tsc -b && eslint . --ext=.ts && pkglint && chmod +x bin/awslint",
    "lint": "eslint . --ext=.ts && pkglint",
    "test": "echo ok",
    "watch": "tsc -b -w",
    "package": "mkdir -p dist/js && mv $( npm pack ) dist/js/",
    "build+test+package": "yarn build+test && yarn package",
    "build+test": "yarn build && yarn test",
    "pkglint": "pkglint -f"
  },
  "bin": {
    "awslint": "bin/awslint"
  },
  "dependencies": {
    "@jsii/spec": "^1.29.0",
    "camelcase": "^6.2.0",
    "colors": "^1.4.0",
    "fs-extra": "^9.1.0",
    "jsii-reflect": "^1.29.0",
    "yargs": "^16.2.0"
  },
  "devDependencies": {
    "@types/fs-extra": "^8.1.1",
    "@types/jest": "^26.0.23",
    "@types/yargs": "^15.0.13",
    "pkglint": "0.0.0",
    "typescript": "~3.9.9",
<<<<<<< HEAD
    "@typescript-eslint/eslint-plugin": "^4.23.0",
    "@typescript-eslint/parser": "^4.23.0",
=======
    "@typescript-eslint/eslint-plugin": "^4.22.1",
    "@typescript-eslint/parser": "^4.22.1",
>>>>>>> d94b9faf
    "eslint": "^7.26.0",
    "eslint-import-resolver-node": "^0.3.4",
    "eslint-import-resolver-typescript": "^2.4.0",
    "eslint-plugin-cdk": "0.0.0",
    "eslint-plugin-import": "^2.22.1",
    "eslint-plugin-jest": "^24.3.6",
    "jest": "^26.6.3"
  },
  "repository": {
    "type": "git",
    "url": "https://github.com/aws/aws-cdk.git",
    "directory": "packages/awslint"
  },
  "homepage": "https://github.com/aws/aws-cdk",
  "license": "Apache-2.0",
  "author": {
    "name": "Amazon Web Services",
    "url": "https://aws.amazon.com",
    "organization": true
  },
  "keywords": [
    "aws",
    "cdk"
  ],
  "maturity": "developer-preview",
  "stability": "experimental",
  "engines": {
    "node": ">= 10.13.0 <13 || >=13.7.0"
  },
  "nozem": {
    "ostools": [
      "chmod",
      "npm"
    ]
  },
  "publishConfig": {
    "tag": "next"
  }
}<|MERGE_RESOLUTION|>--- conflicted
+++ resolved
@@ -29,13 +29,8 @@
     "@types/yargs": "^15.0.13",
     "pkglint": "0.0.0",
     "typescript": "~3.9.9",
-<<<<<<< HEAD
     "@typescript-eslint/eslint-plugin": "^4.23.0",
     "@typescript-eslint/parser": "^4.23.0",
-=======
-    "@typescript-eslint/eslint-plugin": "^4.22.1",
-    "@typescript-eslint/parser": "^4.22.1",
->>>>>>> d94b9faf
     "eslint": "^7.26.0",
     "eslint-import-resolver-node": "^0.3.4",
     "eslint-import-resolver-typescript": "^2.4.0",
